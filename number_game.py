'''

In the Letters and Numbers (L&N) game,
One contestant chooses how many "small" and "large" numbers they would like 
to make up six randomly chosen numbers. Small numbers are between 
1 and 10 inclusive, and large numbers are 25, 50, 75, or 100. 
All large numbers will be different, 
so at most four large numbers may be chosen. 


How to represent a computation?

Let Q = [q0, q1, q2, q3, q4, q5] be the list of drawn numbers

The building blocks of the expression trees are
 the arithmetic operators  +,-,*
 the numbers  q0, q1, q2, q3, q4, q5

We can encode arithmetic expressions with Polish notation
    op arg1 arg2
where op is one of the operators  +,-,*

or with expression trees:
    (op, left_tree, right_tree)
    
Recursive definition of an Expression Tree:
 an expression tree is either a 
 - a scalar   or
 - a binary tree (op, left_tree, right_tree)
   where op is in  {+,-,*}  and  
   the two subtrees left_tree, right_tree are expressions trees.

When an expression tree is reduced to a scalar, we call it trivial.


Author: f.maire@qut.edu.au

Created on April 1 , 2021
    

This module contains functions to manipulate expression trees occuring in the
L&N game.

'''
from multiprocessing import Pool
import multiprocessing
from itertools import product
import numpy as np
import random

import copy # for deepcopy

import time

import collections


SMALL_NUMBERS = tuple(range(1,11))
LARGE_NUMBERS = (25, 50, 75, 100)


# - - - - - - - - - - - - - - - - - - - - - - - - - - - - - - - - - - - - - - -


def my_team():
    '''
    Return the list of the team members of this assignment submission as a list
    of triplet of the form (student_number, first_name, last_name)
    
    '''
    return [(10467858, 'Ethan', 'Griffiths'), (10467874, 'Mattias', 'Winsen'), (10486925, 'Connor', 'Browne')]


# ----------------------------------------------------------------------------

def pick_numbers():
    '''    
    Create a random list of numbers according to the L&N game rules.
    
    Returns
    -------
    Q : int list
        list of numbers drawn randomly for one round of the game
    '''
    LN = set(LARGE_NUMBERS)
    Q = []
    for i in range(6):
        x = random.choice(list(SMALL_NUMBERS)+list(LN))
        Q.append(x)
        if x in LN:
            LN.remove(x)
    return Q


# ----------------------------------------------------------------------------

def bottom_up_creator(Q):
    '''
    Create a random algebraic expression tree
    that respects the L&N rules.
    
    Warning: Q is shuffled during the process

    Parameters
    ----------
    Q : non empty list of available numbers
        

    Returns  T, U
    -------
    T : expression tree 
    U : values used in the tree

    '''
    n = random.randint(1,6) # number of values we are going to use
    
    random.shuffle(Q)
    # Q[:n]  # list of the numbers we should use
    U = Q[:n].copy()
    
    if n==1:
        # return [U[0], None, None], [U[0]] # T, U
        return U[0], [U[0]] # T, U
        
    F = [u for u in U]  # F is initially a forest of values
    # we start with at least two trees in the forest
    while len(F)>1:
        # pick two trees and connect then with an arithmetic operator
        random.shuffle(F)
        op = random.choice(['-','+','*'])
        T = [op,F[-2],F[-1]]  # combine the last two trees
        F[-2:] = [] # remove the last two trees from the forest
        # insert the new tree in the forest
        F.append(T)
    # assert len(F)==1
    return F[0], U
  
# ---------------------------------------------------------------------------- 

def display_tree(T, indent=0):
    '''
    
    Eval the algebraic expression represented by T
    
    Parameters
    ----------
    T : Expression Tree
    indent: indentation for the recursive call

    Returns None

    '''
    # if T is a scalar, then we return it directly
    if isinstance(T, int):
        print('|'*indent,T, sep='')
        return
    # T is non trivial
    root_item = T[0]
    print('|'*indent, root_item, sep='')
    display_tree(T[1], indent+1)
    print('|'*indent)
    display_tree(T[2], indent+1)
   
# ---------------------------------------------------------------------------- 

def eval_tree(T):
    '''
    
    Eval the algebraic expression represented by T
    
    Parameters
    ----------
    T : Expression Tree

    Returns
    -------
    value of the algebraic expression represented by the T

    '''
    # if T is a scalar, then we return it directly
    if isinstance(T, int):
        return T
    # T is non trivial
    root_item = T[0]
    # assert root_item in ('-','+','*')
    left_value = eval_tree(T[1])
    right_value = eval_tree(T[2])
    return eval( str(left_value) +root_item + str(right_value) )
    # return eval(root_item.join([str(left_value), str(right_value)]))
   
     
# ---------------------------------------------------------------------------- 

def expr_tree_2_polish_str(T):
    '''
    Convert the Expression Tree into Polish notation

    Parameters
    ----------
    T : expression tree

    Returns
    -------
    string in Polish notation represention the expression tree T

    '''
    if isinstance(T, int):
        return str(T)
    root_item = T[0]
    # assert root_item in ('-','+','*')
    left_str = expr_tree_2_polish_str(T[1])
    right_str = expr_tree_2_polish_str(T[2])
    return '[' + ','.join([root_item,left_str,right_str]) + ']'
    

# ----------------------------------------------------------------------------

def polish_str_2_expr_tree(pn_str):
    '''
    
    Convert a polish notation string of an expression tree
    into an expression tree T.

    Parameters
    ----------
    pn_str : string representing an L&N algebraic expression

    Returns
    -------
    T

    '''
    if pn_str.isnumeric():
        return int(pn_str)

    def find_match(i):
        '''
        Starting at position i where pn_str[i] == '['
        Return the index j of the matching ']'
        That is, pn_str[j] == ']' and the substring pn_str[i:j+1]
        is balanced
        '''
        ######Connor's Code######
        j = i+1
        open = 0
        if (pn_str[i] == '['):
            for j in range(i+1, len(pn_str)):
                if (pn_str[j] == ']' and open == 0):
                    return j
                elif (pn_str[j] == '['):
                    open = open+1
                elif (pn_str[j] == ']'):
                    open = open-1

     # .................................................................  

    # pn_str = pn_str.replace(',','')

    tree = []
    left_p = pn_str.find('[')
    operator = pn_str[left_p+1]
    tree.append(operator)

    #if there is still another lower branch
    if (left_p != -1):

        right_p = find_match(left_p)
        pn_str = pn_str[left_p + 1:right_p]

        #if the left side is a single num
        num = pn_str.find(',')+1
        if (pn_str[num].isnumeric()):
            tree.append(int(pn_str[num]))
            pn_str = pn_str[num:]
        else:
            new_left_p = pn_str.find('[')
            new_right_p = find_match(new_left_p)
            tree.append(polish_str_2_expr_tree(pn_str[new_left_p:new_right_p+1]))
            pn_str = pn_str[new_right_p:]

        # if the right side is a single num
        num = pn_str.find(',') + 1
        if (pn_str[num].isnumeric()):
            tree.append(int(pn_str[num]))
        else:
            new_left_p = pn_str.find('[')
            new_right_p = find_match(new_left_p)
            tree.append(polish_str_2_expr_tree(pn_str[new_left_p:new_right_p+1]))

    else:
        pn_str_arr = pn_str.split(',')
        tree.append(int(pn_str_arr[-2]))
        tree.append(int(pn_str_arr[-1]))

    return tree


 
   
# ----------------------------------------------------------------------------

def op_address_list(T, prefix = None):
    '''
    Return the address list L of the internal nodes of the expresssion tree T
    
    If T is a scalar, then L = []

    Note that the function 'decompose' is more general.

    Parameters
    ----------
    T : expression tree
    prefix: prefix to prepend to the addresses returned in L

    Returns
    -------
    L
    '''
    if isinstance(T, int):
        return []
    
    if prefix is None:
        prefix = []

    L = [prefix.copy()+[0]] # first adddress is the op of the root of T
    left_al = op_address_list(T[1], prefix.copy()+[1])
    L.extend(left_al)
    right_al = op_address_list(T[2], prefix.copy()+[2])
    L.extend(right_al)
    
    return L


# ----------------------------------------------------------------------------

def decompose(T, prefix = None):
    '''
    Compute
        Aop : address list of the operators
        Lop : list of the operators
        Anum : address of the numbers
        Lnum : list of the numbers
    
    For example, if 
    
    T =  ['-', ['+', ['-', 75, ['-', 10, 3]], ['-', 100, 50]], 3]
    
    then, 
    
     Aop is  [[0], [1, 0], [1, 1, 0], [1, 1, 2, 0], [1, 2, 0]] 
    
     Lop is ['-', '+', '-', '-', '-'] 
    
     Anum is [[1, 1, 1], [1, 1, 2, 1], [1, 1, 2, 2], [1, 2, 1], [1, 2, 2], [2]] 
    
     Lnum is [75, 10, 3, 100, 50, 3]    
        
    
    Parameters
    ----------
    T : expression tree 
    
    prefix : address to preprend 

    Returns
    -------
    Aop, Lop, Anum, Lnum

    '''
    if prefix is None:
        prefix = []

    if isinstance(T, int):
        Aop = []
        Lop = [] 
        Anum = [prefix]
        Lnum = [T]
        return Aop, Lop, Anum, Lnum
    #########Connor's code##################
    else:
        Aop = [prefix.copy() + [0]]  # first adddress is the op of the root of T
        Lop = [T[0]]
        Anum = []
        Lnum = []

        #left side
        left_aop, left_lop, left_anum, left_lnum = decompose(T[1], prefix.copy() + [1])
        Aop.extend(left_aop)
        Lop.extend(left_lop)
        Anum.extend(left_anum)
        Lnum.extend(left_lnum)

        #right side
        right_aop, right_lop, right_anum, right_lnum = decompose(T[2], prefix.copy() + [2])
        Aop.extend(right_aop)
        Lop.extend(right_lop)
        Anum.extend(right_anum)
        Lnum.extend(right_lnum)

        return Aop, Lop, Anum, Lnum

    #
    # assert isinstance(T, list)
    # raise NotImplementedError()


# ----------------------------------------------------------------------------

def get_item(T, a):
    '''
    Get the item at address a in the expression tree T

    Parameters
    ----------
    T : expression tree
    a : valid address of an item in the tree

    Returns
    -------
    the item at address a

    '''
    if len(a)==0:
        return T
    # else
    return get_item(T[a[0]], a[1:])
        
# ----------------------------------------------------------------------------

def replace_subtree(T, a, S):
    '''
    Replace the subtree at address a
    with the subtree S in the expression tree T
    
    The address a is a sequence of integers in {0,1,2}.
    
    If a == [] , then we return S
    If a == [1], we replace the left subtree of T with S
    If a == [2], we replace the right subtree of T with S

    Returns
    ------- 
    The modified tree

    Warning: the original tree T is modified. 
             Use copy.deepcopy()  if you want to preserve the original tree.
    '''    
    
    # base case, address empty
    if len(a)==0:
        return S
    
    # recursive case
    T[a[0]] = replace_subtree(T[a[0]], a[1:], S)
    return T


# ----------------------------------------------------------------------------

def mutate_num(T, Q):
    '''
    Mutate one of the numbers of the expression tree T
    
    Parameters
    ----------
    T : expression tree
    Q : list of numbers initially available in the game

    Returns
    -------
    A mutated copy of T

    '''
    
    Aop, Lop, Anum, Lnum = decompose(T)

    #get a list of Q numbers not yet in T
    avalibleNum = []
    counter_Q = collections.Counter(Q) # some small numbers can be repeated
    in_counter = collections.Counter(Lnum)

    for number in Lnum:
        diff = counter_Q[number] - in_counter[number]
        if diff > 0:
            for num in range(1,diff+1):
                avalibleNum.append(num)

    T_mutate = T
    #pick random new num from avalible and insert it
    if (len(avalibleNum) > 0):
        address = random.choice(Anum)  # random address of an number in T
        new_num = random.choice(avalibleNum)
        T_mutate = replace_subtree(T, address, new_num)
    return T_mutate

# ----------------------------------------------------------------------------

def mutate_op(T):
    '''
    Mutate an operator of the expression tree T
    If T is a scalar, return T

    Parameters
    ----------
    T : non trivial expression tree

    Returns
    -------
    A mutated copy of T

    '''
    if isinstance(T, int):
        return T

    op_list = ["*","+","-"]
    mutant_T = copy.deepcopy(T)
    La = op_address_list(mutant_T)
    a = random.choice(La)  # random address of an op in T
    op_c = get_item(T, a)       # the char of the op
    # mutant_c : a different op #########Connor's Code###############
    new_op = op_c[0]
    while (new_op == op_c[0]):
        new_op = random.choice(op_list)
    T_mutate = replace_subtree(mutant_T, a, new_op)
    return T_mutate
    

# ----------------------------------------------------------------------------

def cross_over(P1, P2, Q):    
    '''
    Perform crossover on two non trivial parents
    
    Parameters
    ----------
    P1 : parent 1, non trivial expression tree  (root is an op)
    P2 : parent 2, non trivial expression tree  (root is an op)
        DESCRIPTION
        
    Q : list of the available numbers
        Q may contain repeated small numbers    
        

    Returns
    -------
    C1, C2 : two children obtained by crossover
    '''
    
    def get_num_ind(aop, Anum):
        '''
        Return the indices [a,b) of the range of numbers
        in Anum and Lum that are in the sub-tree 
        rooted at address aop

        Parameters
        ----------
        aop : address of an operator (considered as the root of a subtree).
              The address aop is an element of Aop
        Anum : the list of addresses of the numbers

        Returns
        -------
        a, b : endpoints of the semi-open interval
        
        '''
        d = len(aop)-1  # depth of the operator. 
                        # Root of the expression tree is a depth 0
        # K: list of the indices of the numbers in the subtrees
        # These numbers must have the same address prefix as aop
        p = aop[:d] # prefix common to the elements of the subtrees
        K = [k for k in range(len(Anum)) if Anum[k][:d]==p ]
        return K[0], K[-1]+1
        # .........................................................
        
    Aop_1, Lop_1, Anum_1, Lnum_1 = decompose(P1)
    Aop_2, Lop_2, Anum_2, Lnum_2 = decompose(P2)

    C1 = copy.deepcopy(P1)
    C2 = copy.deepcopy(P2)
    
    i1 = np.random.randint(0,len(Lop_1)) # pick a subtree in C1 by selecting the index
                                         # of an op
    i2 = np.random.randint(0,len(Lop_2)) # Select a subtree in C2 in a similar way
 
    # i1, i2 = 4, 0 # DEBUG    
 
    # Try to swap in C1 and C2 the sub-trees S1 and S2 
    # at addresses Lop_1[i1] and Lop_2[i2].
    # That's our crossover operation!
    
    # Compute some auxiliary number lists
    
    # Endpoints of the intervals of the subtrees
    a1, b1 = get_num_ind(Aop_1[i1], Anum_1)     # indices of the numbers in S1 
                                                # wrt C1 number list Lnum_1
    a2, b2 = get_num_ind(Aop_2[i2], Anum_2)   # same for S2 wrt C2
    
    # Lnum_1[a1:b1] is the list of numbers in S1
    # Lnum_2[a2:b2] is the list of numbers in S2
    
    # numbers is C1 not used in S1
    nums_C1mS1 = Lnum_1[:a1]+Lnum_1[b1:]
    # numbers is C2-S2
    nums_C2mS2 = Lnum_2[:a2]+Lnum_2[b2:]
    #nums_S2 = Lnum_2[a2:b2]
    
    # S2 is a fine replacement of S1 in C1
    # if nums_S2 + nums_C1mS1 is contained in Q
    # if not we can bottom up a subtree with  Q-nums_C1mS1

    counter_Q = collections.Counter(Q) # some small numbers can be repeated
    
    d1 = len(Aop_1[i1])-1
    aS1 = Aop_1[i1][:d1] # address of the subtree S1 
    S1 = get_item(C1, aS1)

    # ABOUT 3 LINES DELETED #######connor's code
    d2 = len(Aop_2[i2]) - 1
    aS2 = Aop_2[i2][:d2]  # address of the subtree S1
    S2 = get_item(C2, aS2)
    ##############

    # print(' DEBUG -------- S1 and S2 ----------') # DEBUG
    # print(S1)
    # print(S2)


    # count the numbers (their occurences) in the candidate child C1
    counter_1 = collections.Counter(Lnum_2[a2:b2]+nums_C1mS1)
    
    # Test whether child C1 is ok
    if all(counter_Q[v]>=counter_1[v]  for v in counter_Q):
        # candidate is fine!  :-)
        C1 = replace_subtree(C1, aS1, S2)
    else:
        available_nums = counter_Q.copy()
        available_nums.subtract(
            collections.Counter(nums_C1mS1)
            )
        R1, _ = bottom_up_creator(list(available_nums.elements()))
        C1 = replace_subtree(C1, aS1, R1)
        
    # count the numbers (their occurences) in the candidate child C2
    counter_2 = collections.Counter(Lnum_1[a1:b1]+nums_C2mS2)
    
    # Test whether child C2 is ok
    # ########Connor's Code############
    if all(counter_Q[v] >= counter_2[v] for v in counter_Q):
        # candidate is fine!  :-)
        C2 = replace_subtree(C2, aS2, S1)
    else:
        available_nums = counter_Q.copy()
        available_nums.subtract(
            collections.Counter(nums_C2mS2)
        )
        R2, _ = bottom_up_creator(list(available_nums.elements()))
        C2 = replace_subtree(C2, aS2, R2)
    ###############
    
    
    return C1, C2

#------------------------------------------------------
#Experiment functions
def Test_System():
    a=1

def Find_max_iteration():
    pop_sizes = range(25,501,25) #25 -> 500 with 20 steps of size 25

    ##compute max iteration possible for each pop size using multiproccessing pool, takes ~1min
    try:
<<<<<<< HEAD
        pool = multiprocessing.Pool()  # on 8 processors
        max_iterations_possible = pool.map(run_func_1, pop_sizes)
=======
        pool = multiprocessing.Pool()  # all avalible processes
        max_iterations_possible = pool.map(run_that_shit, pop_sizes)
>>>>>>> 5c64b7a5
        pool.close()
        pool.join()
    finally:  # To make sure processes are closed in the end, even if errors happen
        pool.close()
        pool.join()

    # max_iterations_possible = [260, 150, 55, 35, 55, 25, 25, 35, 13, 12, 9, 8, 5, 4, 4, 4, 3, 3, 3, 3]

    return pop_sizes, max_iterations_possible


def run_func_1(size):
    Q = [100, 25, 7, 5, 3, 1]
    target = 7280  # unachivable with Q given, will run to max iterations
    best_iteration_size = 0
    iterator = 0
    while (True):
        if (iterator < 20):
            iterator += 1
        else:
            iterator += 5
        time1 = time.perf_counter()
        from genetic_algorithm import evolve_pop
        v, T = evolve_pop(Q, target,
                          max_num_iteration=iterator,
                          population_size=size)
        time2 = time.perf_counter()
        timeToRun = time2 - time1
        if (timeToRun <= 2):
            best_iteration_size = iterator
        elif(iterator > 200):
            break
        else:
            break
    return best_iteration_size

def test_performance(iterator, pop_sizes):
    # Q = []
    # target = []
    # for i in range(1,31):
    #     Q.append(pick_numbers())
    #     target.append(np.random.randint(1, 1000))


    # performance = [15.933333333333334, 3.1666666666666665, 2.566666666666667, 2.2, 1.9, 2.066666666666667,
    #                1.1333333333333333, 1.9333333333333333, 1.1666666666666667, 1.4666666666666666, 0.9333333333333333,
    #                1.2, 1.6, 2.6333333333333333, 2.3666666666666667, 1.9, 1.3333333333333333, 2.2, 2.6666666666666665, 2.3]
    # uncomment to do manually again
    try:
<<<<<<< HEAD
        pool = multiprocessing.Pool()  # on 8 processors
        performance = pool.map(run_func_2, pop_sizes)
=======
        pool = multiprocessing.Pool()  # all avalible processes
        performance = pool.map(run_that_shit2, pop_sizes)
>>>>>>> 5c64b7a5
        pool.close()
        pool.join()
    finally:  # To make sure processes are closed in the end, even if errors happen
        pool.close()
        pool.join()

    return performance

def run_func_2(size):
    max_iterations_possible = [260, 150, 55, 35, 55, 25, 25, 35, 13, 12, 9, 8, 5, 4, 4, 4, 3, 3, 3, 3]
    iterator = max_iterations_possible[int((size/25)-1)]

    Q = [[9, 1, 8, 25, 75, 4], [100, 4, 75, 50, 5, 1], [1, 50, 9, 2, 10, 1], [8, 7, 7, 100, 6, 3], [75, 5, 6, 9, 7, 4],
         [9, 9, 6, 100, 8, 75], [2, 75, 1, 3, 10, 8], [5, 1, 8, 7, 25, 6], [75, 7, 50, 8, 1, 4], [3, 50, 2, 75, 4, 7],
         [50, 10, 8, 6, 2, 75], [2, 7, 3, 5, 6, 9], [3, 2, 5, 7, 6, 3], [3, 2, 75, 8, 7, 1], [25, 7, 5, 75, 6, 9],
         [6, 3, 50, 7, 3, 25], [100, 1, 50, 25, 5, 2], [2, 4, 8, 3, 4, 2], [75, 25, 4, 9, 5, 6],
         [100, 2, 25, 75, 50, 6], [50, 75, 25, 3, 5, 9], [50, 25, 3, 9, 3, 1], [50, 10, 10, 8, 8, 5],
         [10, 5, 10, 8, 7, 25], [100, 25, 9, 8, 1, 8], [1, 25, 50, 9, 9, 3], [10, 1, 100, 8, 3, 7],
         [6, 25, 5, 9, 4, 100], [50, 6, 3, 75, 2, 100], [9, 100, 8, 10, 10, 1]]

    target = [969, 126, 58, 398, 626, 688, 517, 95, 934, 125, 556, 669, 211, 424, 446, 720, 63, 806, 206, 75, 553, 485,
              904, 926, 155, 299, 736, 751, 1, 334]
    perfomance = 0
    for i in range(0,30):
        from genetic_algorithm import evolve_pop
        v, T = evolve_pop(Q[i], target[i],
                          max_num_iteration=iterator,
                          population_size=size)
        perfomance += v
    return perfomance/30




# Press the green button in the gutter to run the script.
if __name__ == '__main__':
    pop_sizes, max_iterations_possible = Find_max_iteration()
    performance = test_performance(max_iterations_possible, pop_sizes)
    print('Pop_sizes: ', pop_sizes)
    print('Max_Iterations_Possible: ', max_iterations_possible)
    print('Performance: ', performance)
    a=1<|MERGE_RESOLUTION|>--- conflicted
+++ resolved
@@ -670,13 +670,8 @@
 
     ##compute max iteration possible for each pop size using multiproccessing pool, takes ~1min
     try:
-<<<<<<< HEAD
         pool = multiprocessing.Pool()  # on 8 processors
         max_iterations_possible = pool.map(run_func_1, pop_sizes)
-=======
-        pool = multiprocessing.Pool()  # all avalible processes
-        max_iterations_possible = pool.map(run_that_shit, pop_sizes)
->>>>>>> 5c64b7a5
         pool.close()
         pool.join()
     finally:  # To make sure processes are closed in the end, even if errors happen
@@ -726,13 +721,8 @@
     #                1.2, 1.6, 2.6333333333333333, 2.3666666666666667, 1.9, 1.3333333333333333, 2.2, 2.6666666666666665, 2.3]
     # uncomment to do manually again
     try:
-<<<<<<< HEAD
         pool = multiprocessing.Pool()  # on 8 processors
         performance = pool.map(run_func_2, pop_sizes)
-=======
-        pool = multiprocessing.Pool()  # all avalible processes
-        performance = pool.map(run_that_shit2, pop_sizes)
->>>>>>> 5c64b7a5
         pool.close()
         pool.join()
     finally:  # To make sure processes are closed in the end, even if errors happen
